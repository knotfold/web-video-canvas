--- conflicted
+++ resolved
@@ -4,13 +4,8 @@
 
 This repo is a fork from and developed based on [mjpegcanvas](https://github.com/rctoris/mjpegcanvasjs) by [Russell Toris](https://github.com/rctoris) (russell.toris@gmail.com). Thanks for all the previous effort.
 
-<<<<<<< HEAD
+
 For full documentation, see [the ROS wiki](https://wiki.ros.org/web_video_canvas). JSDoc can be found [here](https://techming.github.io/web-video-canvas/).
-=======
-JSDoc can be found in [here](https://techming.github.io/web-video-canvas). 
-
-For full documentation, see [the ROS wiki](https://wiki.ros.org/web_video_canvas).
->>>>>>> d47033ca
 
 ## Usage
 
