{
  "name": "@techming/web-video-canvas",
  "homepage": "http://robotwebtools.org",
  "description": "Display a Video Stream from the ROS web_video_server Inside of a HTML5 Canvas",
<<<<<<< HEAD
  "version": "0.1.3",
=======
  "version": "0.1.2",
>>>>>>> 0eab1302
  "license": "BSD",
  "repository": "https://github.com/Techming/web-video-canvas",
  "bugs": {
    "url": "https://github.com/Techming/web-video-canvas/issues"
  },
  "private": false,
  "main": "./build/webvideocanvas.js",
  "files": [
    "build"
  ],
  "engines": {
    "node": ">=14.0.0"
  },
  "devDependencies": {
    "@babel/cli": "^7.19.3",
    "@babel/core": "^7.20.2",
    "@babel/preset-env": "^7.20.2",
    "babel-loader": "^9.1.0",
    "babelify": "^10.0.0",
    "core-js": "^2.6.12",
    "eslint": "^8.27.0",
    "eslint-config-prettier": "^8.5.0",
    "eslint-plugin-prettier": "^4.2.1",
    "grunt": "~0.4.1",
    "grunt-browserify": "^6.0.0",
    "grunt-contrib-clean": "~0.4.0",
    "grunt-contrib-concat": "~0.1.3",
    "grunt-contrib-jshint": "~0.1.1",
    "grunt-contrib-uglify": "~0.2.0",
    "grunt-contrib-watch": "~0.3.1",
    "grunt-jsdoc": "~0.3.0",
    "grunt-webpack": "^5.0.0",
    "prettier": "2.7.1",
    "webpack": "^5.75.0"
  },
  "keywords": [
    "ROS",
    "ros",
    "mjpeg",
    "png",
    "ros_compressed",
    "webvideocanvas",
    "robot",
    "mjpeg_server",
    "web_video_server"
  ],
  "author": "Russell Toris <russell.toris@gmail.com> (http://wpi.edu/~rctoris/)",
  "contributors": [
    "Haoming Meng <hmeng29@wisc.edu> (https://github.com/Techming)"
  ],
  "dependencies": {
    "eventemitter2": "^6.4.9"
  }
}<|MERGE_RESOLUTION|>--- conflicted
+++ resolved
@@ -2,11 +2,7 @@
   "name": "@techming/web-video-canvas",
   "homepage": "http://robotwebtools.org",
   "description": "Display a Video Stream from the ROS web_video_server Inside of a HTML5 Canvas",
-<<<<<<< HEAD
   "version": "0.1.3",
-=======
-  "version": "0.1.2",
->>>>>>> 0eab1302
   "license": "BSD",
   "repository": "https://github.com/Techming/web-video-canvas",
   "bugs": {
