--- conflicted
+++ resolved
@@ -31,12 +31,10 @@
   this.host = options.host;
   this.port = options.port || 8080;
   this.quality = options.quality;
-<<<<<<< HEAD
-=======
   this.refreshRate = options.refreshRate || 10;
   this.interval = options.interval || 30;
   this.invert = options.invert || false;
->>>>>>> 4870a1fb
+
   var topic = options.topic;
   var overlay = options.overlay;
 
@@ -54,13 +52,10 @@
   document.getElementById(divID).appendChild(this.canvas);
   var context = this.canvas.getContext('2d');
 
-<<<<<<< HEAD
-=======
   var drawInterval = Math.max(1 / this.refreshRate * 1000, this.interval);
   /**
    * A function to draw the image onto the canvas.
    */
->>>>>>> 4870a1fb
   function draw() {
     // clear the canvas
     that.canvas.width = that.canvas.width;
@@ -82,26 +77,16 @@
 
     // silly firefox...
     if (navigator.userAgent.toLowerCase().indexOf('firefox') > -1) {
-<<<<<<< HEAD
-      that.image.src = that.image.src;
-=======
       var aux = that.image.src.split('?killcache=');
       that.image.src = aux[0] + '?killcache=' + Math.random(42);
->>>>>>> 4870a1fb
     }
   }
 
   // grab the initial stream
   this.changeStream(topic);
-<<<<<<< HEAD
 
-  // redraw the image every 30ms
-  setInterval(draw, 30);
-=======
-  
   // call draw with the given interval or rate
   setInterval(draw, drawInterval);
->>>>>>> 4870a1fb
 };
 MJPEGCANVAS.Viewer.prototype.__proto__ = EventEmitter2.prototype;
 
